name: CI

on:
  push:
    branches:
      - main

jobs:
  # From https://github.com/marketplace/actions/workflow-run-cleanup-action
  # This action cleans up previously running instances of a workflow on the same branch.
  # This accomplishes the task of automatically cancelling CI runs on pushes to the same branch,
  # which is a common feature in most CI systems but currently not possible with GitHub actions.
  cleanup-runs:
    runs-on: ubuntu-latest
    steps:
      - uses: rokroskar/workflow-run-cleanup-action@master
        env:
          GITHUB_TOKEN: "${{ secrets.GITHUB_TOKEN }}"
    if: "!startsWith(github.ref, 'refs/tags/') && github.ref != 'refs/heads/main'"
  changes:
    runs-on: ubuntu-latest
    outputs:
      # Expose matched filters as job 'adapters' output variable
      adapters: ${{ steps.filter.outputs.changes }}
    steps:
      # For pull requests it's not necessary to checkout the code
      - uses: dorny/paths-filter@v2
        id: filter
        with:
          filters: |
            prisma: packages/prisma/**
            fauna: packages/fauna/**
            dynamodb: packages/dynamodb/**
            typeorm-legacy: packages/typeorm-legacy/**
            prisma-legacy: packages/prisma-legacy/**
            firebase: packages/firebase/**
<<<<<<< HEAD
            sequelize: packages/sequelize/**
=======
            pouchdb: packages/pouchdb/**
>>>>>>> c55676f4
  test-adapters:
    runs-on: ubuntu-latest
    needs: changes
    if: needs.changes.outputs.adapters != '[]'
    strategy:
      matrix:
        adapter: ${{ fromJSON(needs.changes.outputs.adapters) }}
    defaults:
      run:
        working-directory: ./packages/${{ matrix.adapter }}
    env:
      CI: 1
    steps:
      - uses: actions/checkout@v2
      - uses: actions/setup-node@v2
        with:
          node-version: "12"
      - uses: bahmutov/npm-install@v1
      - name: test ${{ matrix.adapter }}
        run: yarn test
  publish:
    needs: test-adapters
    runs-on: ubuntu-latest
    env:
      CI: 1
    steps:
      - uses: actions/checkout@v2
        with:
          token: ${{ secrets.GH_PAT }}
          fetch-depth: 0
      - run: git fetch --tags
      - uses: actions/setup-node@v2
        with:
          node-version: "12"
      - uses: bahmutov/npm-install@v1
      - name: Build
        run: yarn build
      - name: Authenticate with Registry
        run: |
          yarn logout
          echo "registry=http://registry.npmjs.org/" >> .npmrc
          echo "//registry.npmjs.org/:_authToken=$NPM_TOKEN" >> .npmrc
          npm whoami
        env:
          NPM_TOKEN: ${{ secrets.NPM_TOKEN }}
      - name: Configure CI Git User
        run: |
          git config --global user.email william@atto-byte.com
          git config --global user.name "William Luke"
          git config remote.origin.url https://x-access-token:$GH_PAT@github.com/$GITHUB_REPOSITORY

      - name: Publish Stable
        if: github.event_name == 'push'
        run: yarn lerna publish --dist-tag latest --yes --no-verify-access -m "publish [skip ci]"
        env:
          GITHUB_TOKEN: "${{ secrets.GH_PAT }}"
          NPM_TOKEN: "${{ secrets.NPM_TOKEN}}"
          GH_TOKEN: ${{ secrets.GH_PAT }}<|MERGE_RESOLUTION|>--- conflicted
+++ resolved
@@ -34,11 +34,8 @@
             typeorm-legacy: packages/typeorm-legacy/**
             prisma-legacy: packages/prisma-legacy/**
             firebase: packages/firebase/**
-<<<<<<< HEAD
             sequelize: packages/sequelize/**
-=======
             pouchdb: packages/pouchdb/**
->>>>>>> c55676f4
   test-adapters:
     runs-on: ubuntu-latest
     needs: changes
